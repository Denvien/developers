# Exchange Rate Client

*a Mews Frontend test*

## Prerequisites

- Node.js & npm
- Git bash or alternative

## Setup

To install all project dependencies, run `npm install` in the root folder.

## Project description

In `server` folder there is a simple currency exchange rate server configured, with few api calls. It gives random exchange rate updates for a few currency pairs. Your task is to write a simple client app, that will periodically request updates from the server and display them to a user. There is a skeleton app prepared in the `app` folder.

## Your task

You should start with creating a fork of the repository. When you're finished with the task, you should create a pull request.

Your task is to write a client application, that will periodically request updates from the server and display them to a user. There is a skeleton app in the `app` folder you can use. The application should be composed from three main components:
- Currency pairs selector - Allows user to filter displayed currency pairs.
- Currency pairs rate list - Displays shortcut name, current value and trend for each selected currency pair. Shortcut is defined as `{name1}/{name2}`. Trend is defined as:
    - growing, when `prevValue < nextValue`
    - declining, when `prevValue > nextValue`
    - stagnating, when `prevValue == nextValue`
- News list - Displays last 5 news localized to the language user has selected.

When is the aplication loaded, it should downloads the configuration from the `/configuration` api. From the configuration, it should take a list of available exchange rates and a list of available language codes and use this to display the proper controls to the user. After that, start the periodical requests for updates, with proper parameters, and display the results to the user.

The graphical side of the application is not the primary focus of task, however you should use at least some minimal css styling. 

### Requirements

- The filtering should be done on client-side, meaning if filter changes between the updates, the change should be immediate.

### Bonus points

- Use React & Redux.
- Use some kind of modular approach to css (i.e. https://github.com/css-modules/css-modules).
- Keep the configuration and user filters saved between application reloads.

## Starting the server and the app

- To start the server, run `npm run start-server` in the root folder. The server will start listening on the localhost at port 3000.
- To start the app, run `npm start` in the root folder. This will run `webpack-dev-server` on the localhost at port 8080. It also watches the app files and does incremental updates, so you can keep it running when you do changes in the app.

## Api cals

#### Get Configuration

**Request** `[endpoint]/configuration`
```
{ }
```

**Response**
```
{
    currencyPairs: {
        id1: [{ code: 'EUR', name: 'Euro' }, { code: 'USD', name: 'US Dollar' }],
        id2: [{ name: 'GBP', name: 'British Pound' }, { code: 'JPY', name: 'Japanese Yen' }],
        ...
    }
}
```

| Property | Type | | Description |
<<<<<<< HEAD
| -------- | ---- | | ----------- |
| currencyPairs | object of pairs | required | An array of available currencies.
=======
| --- | --- | --- | --- |
| currencyPairs | array of currencies | required | An array of available currencies.
>>>>>>> 31ed283f

#### Get rates

**Request** `[endpoint]/rates`
```
{
    currencyPairIds: [ 'id2' ]
}
```

| Property | Type | | Description |
| --- | --- | --- | --- |
| currencyPairIds | array of numbers | required | An array of requested currency pairs rates. 

**Response**
```
{
    rates: {
        id2: 1.0345 
    }
}
```

| Property | Type | | Description |
<<<<<<< HEAD
| -------- | ---- | | ----------- |
| rates | object | required | An object of new exchange rates for every requested currencyPairId.
=======
| --- | --- | --- | --- |
| rates | object | required | An object of new exchange rates for every requested currencyPairId.

## Starting the server and the app

- To start the server, run `npm run start-server` in the root folder. The server will start listening on the localhost at port 3000.
- To start the app, run `npm start` in the root folder. This will run `webpack-dev-server` on the localhost at port 8080. It also watches the app files and does incremental updates, so you can keep it running when you do changes in the app.
>>>>>>> 31ed283f
<|MERGE_RESOLUTION|>--- conflicted
+++ resolved
@@ -67,13 +67,8 @@
 ```
 
 | Property | Type | | Description |
-<<<<<<< HEAD
-| -------- | ---- | | ----------- |
-| currencyPairs | object of pairs | required | An array of available currencies.
-=======
 | --- | --- | --- | --- |
-| currencyPairs | array of currencies | required | An array of available currencies.
->>>>>>> 31ed283f
+| currencyPairs | object of pairs | required | An object of available currencies.
 
 #### Get rates
 
@@ -98,15 +93,5 @@
 ```
 
 | Property | Type | | Description |
-<<<<<<< HEAD
-| -------- | ---- | | ----------- |
-| rates | object | required | An object of new exchange rates for every requested currencyPairId.
-=======
 | --- | --- | --- | --- |
-| rates | object | required | An object of new exchange rates for every requested currencyPairId.
-
-## Starting the server and the app
-
-- To start the server, run `npm run start-server` in the root folder. The server will start listening on the localhost at port 3000.
-- To start the app, run `npm start` in the root folder. This will run `webpack-dev-server` on the localhost at port 8080. It also watches the app files and does incremental updates, so you can keep it running when you do changes in the app.
->>>>>>> 31ed283f
+| rates | object | required | An object of new exchange rates for every requested currencyPairId.